--- conflicted
+++ resolved
@@ -1,5 +1,6 @@
 ﻿using System;
 using System.Collections.Generic;
+using System.Linq;
 
 namespace LiteEntitySystem.Internal
 {
@@ -30,203 +31,147 @@
         internal override void SetInterpolation(InternalBaseClass obj, int[] offsetMap, byte* prev, byte* current, float fTimer) =>
             throw new Exception($"This type: {typeof(T)} can't be interpolated");
 
-<<<<<<< HEAD
         internal override void InitSyncVar(InternalBaseClass obj, int[] offsetMap, InternalEntity entity, ushort fieldId)
         {
-            Utils.GetSyncableSyncVar<T>(obj, offsetMap).Init(entity, fieldId);
+            var owner = Utils.GetSyncVarOwner(obj, offsetMap);
+            var offset = offsetMap[offsetMap.Length - 1];
+            var sv = RefMagic.GetFieldValue<SyncVar<T>>(owner, offset);
+            sv.Init(entity, fieldId);
+            RefMagic.SetFieldValue(owner, offset, sv);
         }
 
         internal override void LoadHistory(InternalBaseClass obj, int[] offsetMap, byte* tempHistory, byte* historyA, byte* historyB, float lerpTime)
         {
-            ref var syncvar = ref Utils.GetSyncableSyncVar<T>(obj, offsetMap);
+            var owner = Utils.GetSyncVarOwner(obj, offsetMap);
+            var offset = offsetMap[offsetMap.Length - 1];
 
-            *(T*)tempHistory = syncvar;
-            syncvar.SetDirect(*(T*)historyA);
+            RefMagic.SyncVarSetDirectAndStorePrev<T, SyncVar<T>>(owner, offset, *(T*)historyA, out *(T*)tempHistory);
         }
 
         internal override void SetFrom(InternalBaseClass obj, int[] offsetMap, byte* data)
         {
-            Utils.GetSyncableSyncVar<T>(obj, offsetMap).SetDirect(*(T*)data);
+            var owner = Utils.GetSyncVarOwner(obj, offsetMap);
+            var offset = offsetMap[offsetMap.Length - 1];
+
+            RefMagic.SyncVarSetDirect<T, SyncVar<T>>(owner, offset, *(T*)data);
         }
 
         internal override bool SetFromAndSync(InternalBaseClass obj, int[] offsetMap, byte* data)
         {
-            return Utils.GetSyncableSyncVar<T>(obj, offsetMap).SetFromAndSync(data);
+            var owner = Utils.GetSyncVarOwner(obj, offsetMap);
+            var offset = offsetMap[offsetMap.Length - 1];
+            
+            return RefMagic.SyncVarSetFromAndSync<T, SyncVar<T>>(owner, offset, ref *(T*)data);
         }
 
 
         internal override void WriteTo(InternalBaseClass obj, int[] offsetMap, byte* data)
         {
-            *(T*)data = Utils.GetSyncableSyncVar<T>(obj, offsetMap);
+            *(T*)data = Utils.GetSyncVar<T>(obj, offsetMap);
         }
 
         internal override int GetHashCode(InternalBaseClass obj, int[] offsetMap)
         {
-            return Utils.GetSyncableSyncVar<T>(obj, offsetMap).GetHashCode();
+            return Utils.GetSyncVar<T>(obj, offsetMap).GetHashCode();
         }
 
 
         internal override string ToString(InternalBaseClass obj, int[] offsetMap)
         {
-            return Utils.GetSyncableSyncVar<T>(obj, offsetMap).ToString();
+            return Utils.GetSyncVar<T>(obj, offsetMap).ToString();
         }
-=======
-        internal override void InitSyncVar(InternalBaseClass obj, int offset, InternalEntity entity, ushort fieldId)
-        {
-            var sv = RefMagic.GetFieldValue<SyncVar<T>>(obj, offset);
-            sv.Init(entity, fieldId);
-            RefMagic.SetFieldValue(obj, offset, sv);
-        }
-        
-        internal override void LoadHistory(InternalBaseClass obj, int offset, byte* tempHistory, byte* historyA, byte* historyB, float lerpTime) =>
-            RefMagic.SyncVarSetDirectAndStorePrev<T, SyncVar<T>>(obj, offset, *(T*)historyA, out *(T*)tempHistory);
-        
-        internal override void SetFrom(InternalBaseClass obj, int offset, byte* data) =>
-            RefMagic.SyncVarSetDirect<T, SyncVar<T>>(obj, offset, *(T*)data);
-
-        internal override bool SetFromAndSync(InternalBaseClass obj, int offset, byte* data) =>
-            RefMagic.SyncVarSetFromAndSync<T, SyncVar<T>>(obj, offset, ref *(T*)data);
-
-        internal override void WriteTo(InternalBaseClass obj, int offset, byte* data) =>
-            *(T*)data = RefMagic.GetFieldValue<SyncVar<T>>(obj, offset);
-
-        internal override int GetHashCode(InternalBaseClass obj, int offset) =>
-            RefMagic.GetFieldValue<SyncVar<T>>(obj, offset).GetHashCode();
-        
-        internal override string ToString(InternalBaseClass obj, int offset) =>
-            RefMagic.GetFieldValue<SyncVar<T>>(obj, offset).ToString();
->>>>>>> 8f69957c
     }
 
     internal class ValueTypeProcessorInt : ValueTypeProcessor<int>
     {
-<<<<<<< HEAD
         internal override unsafe void SetInterpolation(InternalBaseClass obj, int[] offsetMap, byte* prev, byte* current, float fTimer)
         {
-            Utils.GetSyncableSyncVar<int>(obj, offsetMap).SetDirect(Utils.Lerp(*(int*)prev, *(int*)current, fTimer));
+            var owner = Utils.GetSyncVarOwner(obj, offsetMap);
+            var offset = offsetMap[offsetMap.Length - 1];
+            RefMagic.SyncVarSetDirect<int, SyncVar<int>>(owner, offset, Utils.Lerp(*(int*)prev, *(int*)current, fTimer));
         }
 
         internal override unsafe void LoadHistory(InternalBaseClass obj, int[] offsetMap, byte* tempHistory, byte* historyA, byte* historyB, float lerpTime)
         {
-            ref var a = ref Utils.GetSyncableSyncVar<int>(obj, offsetMap);
-            *(int*)tempHistory = a;
-            a.SetDirect(Utils.Lerp(*(int*)historyA, *(int*)historyB, lerpTime));
+            var owner = Utils.GetSyncVarOwner(obj, offsetMap);
+            var offset = offsetMap[offsetMap.Length - 1];
+            RefMagic.SyncVarSetDirectAndStorePrev<int, SyncVar<int>>(owner, offset,
+                Utils.Lerp(*(int*)historyA, *(int*)historyB, lerpTime), out *(int*)tempHistory);
         }
-=======
-        internal override unsafe void SetInterpolation(InternalBaseClass obj, int offset, byte* prev, byte* current, float fTimer) =>
-            RefMagic.SyncVarSetDirect<int, SyncVar<int>>(obj, offset, Utils.Lerp(*(int*)prev, *(int*)current, fTimer));
-        
-        internal override unsafe void LoadHistory(InternalBaseClass obj, int offset, byte* tempHistory, byte* historyA, byte* historyB, float lerpTime) =>
-            RefMagic.SyncVarSetDirectAndStorePrev<int, SyncVar<int>>(obj, offset,
-                Utils.Lerp(*(int*)historyA, *(int*)historyB, lerpTime), out *(int*)tempHistory);
->>>>>>> 8f69957c
     }
 
     internal class ValueTypeProcessorLong : ValueTypeProcessor<long>
     {
-<<<<<<< HEAD
         internal override unsafe void SetInterpolation(InternalBaseClass obj, int[] offsetMap, byte* prev, byte* current, float fTimer)
         {
-            Utils.GetSyncableSyncVar<long>(obj, offsetMap).SetDirect(Utils.Lerp(*(long*)prev, *(long*)current, fTimer));
+            var owner = Utils.GetSyncVarOwner(obj, offsetMap);
+            var offset = offsetMap[offsetMap.Length - 1];
+            RefMagic.SyncVarSetDirect<long, SyncVar<long>>(owner, offset, Utils.Lerp(*(long*)prev, *(long*)current, fTimer));
         }
 
         internal override unsafe void LoadHistory(InternalBaseClass obj, int[] offsetMap, byte* tempHistory, byte* historyA, byte* historyB, float lerpTime)
         {
-            ref var a = ref Utils.GetSyncableSyncVar<long>(obj, offsetMap);
-            *(long*)tempHistory = a;
-            a.SetDirect(Utils.Lerp(*(long*)historyA, *(long*)historyB, lerpTime));
+            var owner = Utils.GetSyncVarOwner(obj, offsetMap);
+            var offset = offsetMap[offsetMap.Length - 1];
+            RefMagic.SyncVarSetDirectAndStorePrev<long, SyncVar<long>>(owner, offset,
+                Utils.Lerp(*(long*)historyA, *(long*)historyB, lerpTime), out *(long*)tempHistory);
         }
-=======
-        internal override unsafe void SetInterpolation(InternalBaseClass obj, int offset, byte* prev, byte* current, float fTimer) =>
-            RefMagic.SyncVarSetDirect<long, SyncVar<long>>(obj, offset, Utils.Lerp(*(long*)prev, *(long*)current, fTimer));
-        
-        internal override unsafe void LoadHistory(InternalBaseClass obj, int offset, byte* tempHistory, byte* historyA, byte* historyB, float lerpTime) =>
-            RefMagic.SyncVarSetDirectAndStorePrev<long, SyncVar<long>>(obj, offset,
-                Utils.Lerp(*(long*)historyA, *(long*)historyB, lerpTime), out *(long*)tempHistory);
->>>>>>> 8f69957c
     }
 
     internal class ValueTypeProcessorFloat : ValueTypeProcessor<float>
     {
-<<<<<<< HEAD
         internal override unsafe void SetInterpolation(InternalBaseClass obj, int[] offsetMap, byte* prev, byte* current, float fTimer)
         {
-            var syncvar = Utils.GetSyncableSyncVar<float>(obj, offsetMap);
-            var a = *(float*)prev;
-            var b = *(float*)current;
-
-            syncvar.SetDirect(Utils.Lerp(a, b, fTimer));
+            var owner = Utils.GetSyncVarOwner(obj, offsetMap);
+            var offset = offsetMap[offsetMap.Length - 1];
+            RefMagic.SyncVarSetDirect<float, SyncVar<float>>(owner, offset, Utils.Lerp(*(float*)prev, *(float*)current, fTimer));
         }
 
         internal override unsafe void LoadHistory(InternalBaseClass obj, int[] offsetMap, byte* tempHistory, byte* historyA, byte* historyB, float lerpTime)
         {
-            ref var a = ref  Utils.GetSyncableSyncVar<float>(obj, offsetMap);
-            *(float*)tempHistory = a;
-            a.SetDirect(Utils.Lerp(*(float*)historyA, *(float*)historyB, lerpTime));
+            var owner = Utils.GetSyncVarOwner(obj, offsetMap);
+            var offset = offsetMap[offsetMap.Length - 1];
+            RefMagic.SyncVarSetDirectAndStorePrev<float, SyncVar<float>>(owner, offset,
+                Utils.Lerp(*(float*)historyA, *(float*)historyB, lerpTime), out *(float*)tempHistory);
         }
-=======
-        internal override unsafe void SetInterpolation(InternalBaseClass obj, int offset, byte* prev, byte* current, float fTimer) =>
-            RefMagic.SyncVarSetDirect<float, SyncVar<float>>(obj, offset, Utils.Lerp(*(float*)prev, *(float*)current, fTimer));
-        
-        internal override unsafe void LoadHistory(InternalBaseClass obj, int offset, byte* tempHistory, byte* historyA, byte* historyB, float lerpTime) =>
-            RefMagic.SyncVarSetDirectAndStorePrev<float, SyncVar<float>>(obj, offset,
-                Utils.Lerp(*(float*)historyA, *(float*)historyB, lerpTime), out *(float*)tempHistory);
->>>>>>> 8f69957c
     }
 
     internal class ValueTypeProcessorDouble : ValueTypeProcessor<double>
     {
-<<<<<<< HEAD
         internal override unsafe void SetInterpolation(InternalBaseClass obj, int[] offsetMap, byte* prev, byte* current, float fTimer)
         {
-            Utils.GetSyncableSyncVar<double>(obj, offsetMap).SetDirect(Utils.Lerp(*(double*)prev, *(double*)current, fTimer));
+            var owner = Utils.GetSyncVarOwner(obj, offsetMap);
+            var offset = offsetMap[offsetMap.Length - 1];
+            RefMagic.SyncVarSetDirect<double, SyncVar<double>>(owner, offset, Utils.Lerp(*(double*)prev, *(double*)current, fTimer));
         }
 
         internal override unsafe void LoadHistory(InternalBaseClass obj, int[] offsetMap, byte* tempHistory, byte* historyA, byte* historyB, float lerpTime)
         {
-            ref var a = ref  Utils.GetSyncableSyncVar<double>(obj, offsetMap);
-            *(double*)tempHistory = a;
-            a.SetDirect(Utils.Lerp(*(double*)historyA, *(double*)historyB, lerpTime));
+            var owner = Utils.GetSyncVarOwner(obj, offsetMap);
+            var offset = offsetMap[offsetMap.Length - 1];
+            RefMagic.SyncVarSetDirectAndStorePrev<double, SyncVar<double>>(owner, offset,
+                Utils.Lerp(*(double*)historyA, *(double*)historyB, lerpTime), out *(double*)tempHistory);
         }
-=======
-        internal override unsafe void SetInterpolation(InternalBaseClass obj, int offset, byte* prev, byte* current, float fTimer) =>
-            RefMagic.SyncVarSetDirect<double, SyncVar<double>>(obj, offset, Utils.Lerp(*(double*)prev, *(double*)current, fTimer));
-        
-        internal override unsafe void LoadHistory(InternalBaseClass obj, int offset, byte* tempHistory, byte* historyA, byte* historyB, float lerpTime) =>
-            RefMagic.SyncVarSetDirectAndStorePrev<double, SyncVar<double>>(obj, offset,
-                Utils.Lerp(*(double*)historyA, *(double*)historyB, lerpTime), out *(double*)tempHistory);
->>>>>>> 8f69957c
     }
 
     internal unsafe class UserTypeProcessor<T> : ValueTypeProcessor<T> where T : unmanaged
     {
         private readonly InterpolatorDelegateWithReturn<T> _interpDelegate;
 
-<<<<<<< HEAD
         internal override void SetInterpolation(InternalBaseClass obj, int[] offsetMap, byte* prev, byte* current, float fTimer)
         {
-            var syncvar = Utils.GetSyncableSyncVar<T>(obj, offsetMap);
-
-            var a = *(T*)prev;
-            var b = *(T*)current;
-
-            syncvar.SetDirect(_interpDelegate?.Invoke(*(T*)prev, *(T*)current, fTimer) ?? *(T*)prev);
+            var owner = Utils.GetSyncVarOwner(obj, offsetMap);
+            var offset = offsetMap[offsetMap.Length - 1];
+            RefMagic.SyncVarSetDirect<T, SyncVar<T>>(owner, offset, _interpDelegate?.Invoke(*(T*)prev, *(T*)current, fTimer) ?? *(T*)prev);
         }
 
         internal override void LoadHistory(InternalBaseClass obj, int[] offsetMap, byte* tempHistory, byte* historyA, byte* historyB, float lerpTime)
         {
-            ref var a = ref Utils.GetSyncableSyncVar<T>(obj, offsetMap);
-            *(T*)tempHistory = a;
-            a.SetDirect(_interpDelegate?.Invoke(*(T*)historyA, *(T*)historyB, lerpTime) ?? *(T*)historyA);
+            var owner = Utils.GetSyncVarOwner(obj, offsetMap);
+            var offset = offsetMap[offsetMap.Length - 1];
+            RefMagic.SyncVarSetDirectAndStorePrev<T, SyncVar<T>>(owner, offset,
+                _interpDelegate?.Invoke(*(T*)historyA, *(T*)historyB, lerpTime) ?? *(T*)historyA, out *(T*)tempHistory);
         }
-=======
-        internal override void SetInterpolation(InternalBaseClass obj, int offset, byte* prev, byte* current, float fTimer) =>
-            RefMagic.SyncVarSetDirect<T, SyncVar<T>>(obj, offset, _interpDelegate?.Invoke(*(T*)prev, *(T*)current, fTimer) ?? *(T*)prev);
-
-        internal override void LoadHistory(InternalBaseClass obj, int offset, byte* tempHistory, byte* historyA, byte* historyB, float lerpTime) =>
-            RefMagic.SyncVarSetDirectAndStorePrev<T, SyncVar<T>>(obj, offset,
-                _interpDelegate?.Invoke(*(T*)historyA, *(T*)historyB, lerpTime) ?? *(T*)historyA, out *(T*)tempHistory);
->>>>>>> 8f69957c
 
         public UserTypeProcessor(InterpolatorDelegateWithReturn<T> interpolationDelegate) =>
             _interpDelegate = interpolationDelegate;
