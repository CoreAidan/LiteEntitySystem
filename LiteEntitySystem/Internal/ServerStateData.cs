using System;
using System.Collections;
using System.Collections.Generic;
using K4os.Compression.LZ4;

namespace LiteEntitySystem.Internal
{
<<<<<<< HEAD
    internal struct RemoteCallsCache
    {
        public readonly RPCHeader Header;
        public readonly EntitySharedReference EntityId;
        public readonly int Offset;
        public readonly int[] SyncableOffsets;
        public readonly MethodCallDelegate Delegate;
        public bool Executed;

        public RemoteCallsCache(RPCHeader header, EntitySharedReference entityId, RpcFieldInfo rpcFieldInfo, int offset)
        {
            Header = header;
            EntityId = entityId;
            Delegate = rpcFieldInfo.Method;
            Offset = offset;
            SyncableOffsets = rpcFieldInfo.SyncableOffsets;
            Executed = false;
            if (Delegate == null)
                Logger.LogError($"ZeroRPC: {header.Id}");
        }
    }

=======
>>>>>>> 8f69957c
    internal readonly struct InterpolatedCache
    {
        public readonly InternalEntity Entity;
        public readonly int[] FieldOffsets;
        public readonly int FieldFixedOffset;
        public readonly ValueTypeProcessor TypeProcessor;
        public readonly int StateReaderOffset;

        public InterpolatedCache(InternalEntity entity, ref EntityFieldInfo field, int offset)
        {
            Entity = entity;
            FieldOffsets = field.Offsets;
            FieldFixedOffset = field.FixedOffset;
            TypeProcessor = field.TypeProcessor;
            StateReaderOffset = offset;
        }
    }

    internal readonly struct EntityDataCache
    {
        public readonly ushort EntityId;
        public readonly int Offset;

        public EntityDataCache(ushort entityId, int offset)
        {
            EntityId = entityId;
            Offset = offset;
        }
    }

    internal class ServerStateData
    {
        private const int DefaultCacheSize = 32;
        
        public byte[] Data = new byte[1500];
        public int Size;
        public ushort Tick;
        public ushort ProcessedTick;
        public ushort LastReceivedTick;
        public byte BufferedInputsCount;
        
        private int _interpolatedCachesCount;
        private InterpolatedCache[] _interpolatedCaches = new InterpolatedCache[DefaultCacheSize];
        
        private int _totalPartsCount;
        private int _receivedPartsCount;
        private byte _maxReceivedPart;
        private ushort _partMtu;
        private readonly BitArray _receivedParts = new (EntityManager.MaxParts);
        
        private int _dataOffset;
        private int _dataSize;
        private int _rpcReadPos;
        private int _rpcEndPos;

        private EntityDataCache[] _nullEntitiesData = new EntityDataCache[DefaultCacheSize];
        private int _nullEntitiesCount;
        
        public int DataOffset => _dataOffset;
        public int DataSize => _dataSize;
        
        private readonly HashSet<SyncableField> _syncablesSet = new();
        private DeltaCompressor _rpcDeltaCompressor = new (Utils.SizeOfStruct<RPCHeader>());

        public ServerStateData()
        {
            _rpcDeltaCompressor.Init();
        }
        
        public unsafe void GetDiagnosticData(
            InternalEntity[] entityDict, 
            EntityClassData[] classDatas,
            Dictionary<int, LESDiagnosticDataEntry> diagnosticDataDict)
        {
            fixed (byte* rawData = Data)
            {
                int readPos = 0;
                while (readPos < _rpcEndPos)
                {
                    if (_rpcEndPos - readPos < sizeof(RPCHeader))
                        break;
                    var header = *(RPCHeader*)(rawData + readPos);
                    int rpcSize = header.ByteCount + sizeof(RPCHeader);
                    readPos += rpcSize;

                    int dictId = ushort.MaxValue + header.Id;
                    
                    if(!diagnosticDataDict.TryGetValue(dictId, out LESDiagnosticDataEntry entry))
                    {
                        entry = new LESDiagnosticDataEntry { IsRPC = true, Count = 1, Name = $"{header.Id}", Size = rpcSize };
                    }
                    else
                    {
                        entry.Count++;
                        entry.Size += rpcSize;
                    }
                    diagnosticDataDict[dictId] = entry;
                }
            }

            for (int bytesRead = _dataOffset; bytesRead < _dataOffset + _dataSize;)
            {
                int initialReaderPosition = bytesRead;
                int totalSize = BitConverter.ToUInt16(Data, initialReaderPosition);
                bytesRead += totalSize;
                ushort entityId = BitConverter.ToUInt16(Data, initialReaderPosition + sizeof(ushort));
                int classId = entityDict[entityId] != null 
                    ? entityDict[entityId].ClassId
                    : -1;
                string name = classId >= 0 
                    ? classDatas[classId].ClassEnumName 
                    : "Unknown";
                
                /*
                if (classId >= 0)
                {
                    ref var classData = ref classDatas[classId];
                    int entityFieldsOffset = initialReaderPosition + StateSerializer.DiffHeaderSize;
                    //interpolated fields goes first so can skip some checks
                    for (int i = 0; i < classData.FieldsCount; i++)
                    {
                        if (!Utils.IsBitSet(Data, entityFieldsOffset, i))
                            continue;
                        ref var field = ref classData.Fields[i];
                        Logger.Log($"{field.Name}({i}) - {field.Size}");
                    }
                }
                */
                
                if(!diagnosticDataDict.TryGetValue(classId, out LESDiagnosticDataEntry entry))
                {
                    entry = new LESDiagnosticDataEntry { Count = 1, Name = name, Size = totalSize };
                }
                else
                {
                    entry.Count++;
                    entry.Size += totalSize;
                }
                diagnosticDataDict[classId] = entry;
            }
        }
        
        public void Preload(InternalEntity[] entityDict)
        {
            for (int bytesRead = _dataOffset; bytesRead < _dataOffset + _dataSize;)
            {
                int initialReaderPosition = bytesRead;
                int totalSize = BitConverter.ToUInt16(Data, initialReaderPosition);
                bytesRead += totalSize;
                ushort entityId = BitConverter.ToUInt16(Data, initialReaderPosition + sizeof(ushort));
                if (entityId == EntityManager.InvalidEntityId || entityId >= EntityManager.MaxSyncedEntityCount)
                {
                    //Should remove at all
                    Logger.LogError($"[CEM] Invalid entity id: {entityId}");
                    return;
                }
                
                var entity = entityDict[entityId];
                if (entity == null)
                {
                    Utils.ResizeIfFull(ref _nullEntitiesData, _nullEntitiesCount);
                   _nullEntitiesData[_nullEntitiesCount++] = new EntityDataCache(entityId, initialReaderPosition);
                   //Logger.Log($"Add to pending: {entityId}");
                    continue;
                }
            
                PreloadInterpolation(entity, initialReaderPosition);
            }
        }

        private void PreloadInterpolation(InternalEntity entity, int offset)
        {
            if (!entity.IsRemoteControlled)
                return;
            
            ref var classData = ref entity.ClassData;
            if (classData.InterpolatedCount == 0)
                return;
            
            int entityFieldsOffset = offset + StateSerializer.DiffHeaderSize;
            int stateReaderOffset = entityFieldsOffset + classData.FieldsFlagsSize;

            //preload interpolation info
            Utils.ResizeIfFull(ref _interpolatedCaches, _interpolatedCachesCount + classData.InterpolatedCount);
            
            //interpolated fields goes first so can skip some checks
            for (int i = 0; i < classData.InterpolatedCount; i++)
            {
                if (!Utils.IsBitSet(Data, entityFieldsOffset, i))
                    continue;
                ref var field = ref classData.Fields[i];
                _interpolatedCaches[_interpolatedCachesCount++] = new InterpolatedCache(entity, ref field, stateReaderOffset);
                stateReaderOffset += field.IntSize;
            }
        }

        public unsafe void RemoteInterpolation(InternalEntity[] entityDict, float logicLerpMsec)
        {
            for (int i = 0; i < _nullEntitiesCount; i++)
            {
                var entity = entityDict[_nullEntitiesData[i].EntityId];
                if (entity == null) 
                    continue;
<<<<<<< HEAD
                }
                rpc.Executed = true;
                entityManager.CurrentRPCTick = rpc.Header.Tick;

                var syncableField = Utils.GetSyncableField(entity, rpc.SyncableOffsets);

                if (syncSet.Add(syncableField))
                    syncableField.BeforeReadRPC();
                try
                {
                    rpc.Delegate(syncableField, new ReadOnlySpan<byte>(Data, rpc.Offset, rpc.Header.ByteCount));
                }
                catch (Exception e)
                {
                    Logger.LogError($"Error when executing syncableRPC: {entity}. RPCID: {rpc.Header.Id}. {e}");
                }
            }
            
            foreach (var syncableField in syncSet)
                syncableField.AfterReadRPC();
            entityManager.IsExecutingRPC = false;
=======
                
                //Logger.Log($"Read pending interpolation: {entity.Id}");
                    
                PreloadInterpolation(entity, _nullEntitiesData[i].Offset);
                    
                //remove
                _nullEntitiesCount--;
                _nullEntitiesData[i] = _nullEntitiesData[_nullEntitiesCount];
                i--;
            }
            
            for(int i = 0; i < _interpolatedCachesCount; i++)
            {
                ref var interpolatedCache = ref _interpolatedCaches[i];
                fixed (byte* initialDataPtr = interpolatedCache.Entity.ClassData.ClientInterpolatedNextData(interpolatedCache.Entity), nextDataPtr = Data)
                    interpolatedCache.TypeProcessor.SetInterpolation(
                        interpolatedCache.Entity, 
                        interpolatedCache.FieldOffset,
                        initialDataPtr + interpolatedCache.FieldFixedOffset,
                        nextDataPtr + interpolatedCache.StateReaderOffset, 
                        logicLerpMsec);
            }
>>>>>>> 8f69957c
        }
        
        public unsafe void ExecuteRpcs(ClientEntityManager entityManager, ushort minimalTick, bool firstSync)
        {
            _syncablesSet.Clear();
            //if(_remoteCallsCount > 0)
            //    Logger.Log($"Executing rpcs (ST: {Tick}) for tick: {entityManager.ServerTick}, Min: {minimalTick}, Count: {_remoteCallsCount}");
            fixed (byte* rawData = Data)
            {
                while (_rpcReadPos < _rpcEndPos)
                {
                    if (_rpcEndPos - _rpcReadPos < _rpcDeltaCompressor.MinDeltaSize)
                    {
                        Logger.LogError("Broken rpcs sizes?");
                        break;
                    }
                    
                    RPCHeader header = new();
                    int encodedSize = _rpcDeltaCompressor.Decode(
                        new ReadOnlySpan<byte>(rawData + _rpcReadPos, _rpcDeltaCompressor.MaxDeltaSize), 
                        new Span<byte>(&header, sizeof(RPCHeader)));
                    
                    if (!firstSync)
                    {
                        if (Utils.SequenceDiff(header.Tick, entityManager.ServerTick) > 0)
                        {
                            //Logger.Log($"Skip rpc. Entity: {header.EntityId}. Tick {header.Tick} > ServerTick: {entityManager.ServerTick}. Id: {header.Id}.");
                            break;
                        }

                        if (Utils.SequenceDiff(header.Tick, minimalTick) <= 0)
                        {
                            _rpcReadPos += header.ByteCount + encodedSize;
                            //Logger.Log($"Skip rpc. Entity: {header.EntityId}. Tick {header.Tick} <= MinimalTick: {minimalTick}. Id: {header.Id}. StateATick: {entityManager.RawServerTick}. StateBTick: {entityManager.RawTargetServerTick}");
                            continue;
                        }
                    }
                    
                    int rpcDataStart = _rpcReadPos + encodedSize;
                    _rpcReadPos += encodedSize + header.ByteCount;

<<<<<<< HEAD
                //this is entity rpc
                if (rpcCache.SyncableOffsets.Length == 0)
                {
                    _remoteCallsCaches[_remoteCallsCount] = rpcCache;
                    _remoteCallsCount++;
                }
                else
                {
                    _syncableRemoteCallsCaches[_syncableRemoteCallsCount] = rpcCache;
                    _syncableRemoteCallsCount++;
=======
                    //Logger.Log($"Executing rpc. Entity: {header.EntityId}. Tick {header.Tick}. Id: {header.Id}");
                    var entity = entityManager.EntitiesDict[header.EntityId];
                    if (entity == null)
                    {
                        if (header.Id == RemoteCallPacket.NewRPCId)
                        {
                            entityManager.ReadNewRPC(header.EntityId, rawData + rpcDataStart);
                            continue;
                        }
   
                        Logger.LogError($"Entity is null: {header.EntityId}. RPCId: {header.Id}");
                        continue;
                    }
                    
                    entityManager.CurrentRPCTick = header.Tick;
                    
                    var rpcFieldInfo = entityManager.ClassDataDict[entity.ClassId].RemoteCallsClient[header.Id];
                    if (rpcFieldInfo.SyncableOffset == -1)
                    {
                        try
                        {
                            if (header.Id == RemoteCallPacket.NewRPCId)
                            {
                                entityManager.ReadNewRPC(header.EntityId, rawData + rpcDataStart);
                            }
                            else if (header.Id == RemoteCallPacket.ConstructRPCId)
                            {
                                //Logger.Log($"ConstructRPC for entity: {header.EntityId}, RpcReadPos: {_rpcReadPos}, Tick: {header.Tick}");
                                entityManager.ReadConstructRPC(header.EntityId, rawData, rpcDataStart);
                            }
                            else if (header.Id == RemoteCallPacket.DestroyRPCId)
                            {
                                entity.DestroyInternal();
                            }
                            else
                            {
                                rpcFieldInfo.Method(entity, new ReadOnlySpan<byte>(rawData + rpcDataStart, header.ByteCount));
                            }
                        }
                        catch (Exception e)
                        {
                            Logger.LogError($"Error when executing RPC: {entity}. RPCID: {header.Id}. {e}");
                        }
                    }
                    else
                    {
                        var syncableField = RefMagic.GetFieldValue<SyncableField>(entity, rpcFieldInfo.SyncableOffset);
                        if (_syncablesSet.Add(syncableField))
                        {
                            syncableField.BeforeReadRPC();
                        }
                        try
                        {
                            rpcFieldInfo.Method(syncableField, new ReadOnlySpan<byte>(rawData + rpcDataStart, header.ByteCount));
                        }
                        catch (Exception e)
                        {
                            Logger.LogError($"Error when executing syncableRPC: {entity}. RPCID: {header.Id}. {e}");
                        }
                    }
>>>>>>> 8f69957c
                }
            }
            foreach (var syncableField in _syncablesSet)
                syncableField.AfterReadRPC();
        }

        public void Reset(ushort tick)
        {
            Tick = tick;
            _receivedParts.SetAll(false);
            _interpolatedCachesCount = 0;
            _maxReceivedPart = 0;
            _receivedPartsCount = 0;
            _totalPartsCount = 0;
            Size = 0;
            _partMtu = 0;
            _nullEntitiesCount = 0;
            _rpcReadPos = 0;
            _rpcDeltaCompressor.Init();
        }

        public unsafe bool ReadBaseline(BaselineDataHeader header, byte* rawData, int fullSize)
        {
            Reset(header.Tick);
            Size = header.OriginalLength;
            Data = new byte[header.OriginalLength];
            _dataOffset = header.EventsSize;
            _dataSize = header.OriginalLength - header.EventsSize;
            _rpcEndPos = header.EventsSize;
            _rpcReadPos = 0;
            fixed (byte* stateData = Data)
            {
                int decodedBytes = LZ4Codec.Decode(
                    rawData + sizeof(BaselineDataHeader),
                    fullSize - sizeof(BaselineDataHeader),
                    stateData,
                    Size);
                if (decodedBytes != header.OriginalLength)
                {
                    Logger.LogError("Error on decompress");
                    return false;
                }
            }
            return true;
        }

        public unsafe bool ReadPart(DiffPartHeader partHeader, byte* rawData, int partSize)
        {
            if (_receivedParts[partHeader.Part])
            {
                //duplicate ?
                return false;
            }
            if (partHeader.PacketType == InternalPackets.DiffSyncLast)
            {
                partSize -= sizeof(LastPartData);
                var lastPartData = *(LastPartData*)(rawData + partSize);
                _totalPartsCount = partHeader.Part + 1;
                _partMtu = (ushort)(lastPartData.Mtu - sizeof(DiffPartHeader));
                LastReceivedTick = lastPartData.LastReceivedTick;
                ProcessedTick = lastPartData.LastProcessedTick;
                BufferedInputsCount = lastPartData.BufferedInputsCount;
                _dataOffset = lastPartData.EventsSize;
                _rpcEndPos = lastPartData.EventsSize;
                //Logger.Log($"TPC: {partHeader.Part} {_partMtu}, LastReceivedTick: {LastReceivedTick}, LastProcessedTick: {ProcessedTick}");
            }
            partSize -= sizeof(DiffPartHeader);
            if(_partMtu == 0)
                _partMtu = (ushort)partSize;
            Utils.ResizeIfFull(ref Data, _totalPartsCount > 1 
                ? _partMtu * _totalPartsCount 
                : _partMtu * partHeader.Part + partSize);
            fixed(byte* stateData = Data)
                RefMagic.CopyBlock(stateData + _partMtu * partHeader.Part, rawData + sizeof(DiffPartHeader), (uint)partSize);
            _receivedParts[partHeader.Part] = true;
            Size += partSize;
            _receivedPartsCount++;
            _maxReceivedPart = partHeader.Part > _maxReceivedPart ? partHeader.Part : _maxReceivedPart;

            if (_receivedPartsCount == _totalPartsCount)
            {
                _dataSize = Size - _dataOffset;
                return true;
            }
            return false;
        }
    }
}<|MERGE_RESOLUTION|>--- conflicted
+++ resolved
@@ -1,35 +1,11 @@
 using System;
 using System.Collections;
 using System.Collections.Generic;
+using System.Linq;
 using K4os.Compression.LZ4;
 
 namespace LiteEntitySystem.Internal
 {
-<<<<<<< HEAD
-    internal struct RemoteCallsCache
-    {
-        public readonly RPCHeader Header;
-        public readonly EntitySharedReference EntityId;
-        public readonly int Offset;
-        public readonly int[] SyncableOffsets;
-        public readonly MethodCallDelegate Delegate;
-        public bool Executed;
-
-        public RemoteCallsCache(RPCHeader header, EntitySharedReference entityId, RpcFieldInfo rpcFieldInfo, int offset)
-        {
-            Header = header;
-            EntityId = entityId;
-            Delegate = rpcFieldInfo.Method;
-            Offset = offset;
-            SyncableOffsets = rpcFieldInfo.SyncableOffsets;
-            Executed = false;
-            if (Delegate == null)
-                Logger.LogError($"ZeroRPC: {header.Id}");
-        }
-    }
-
-=======
->>>>>>> 8f69957c
     internal readonly struct InterpolatedCache
     {
         public readonly InternalEntity Entity;
@@ -233,32 +209,8 @@
                 var entity = entityDict[_nullEntitiesData[i].EntityId];
                 if (entity == null) 
                     continue;
-<<<<<<< HEAD
-                }
-                rpc.Executed = true;
-                entityManager.CurrentRPCTick = rpc.Header.Tick;
-
-                var syncableField = Utils.GetSyncableField(entity, rpc.SyncableOffsets);
-
-                if (syncSet.Add(syncableField))
-                    syncableField.BeforeReadRPC();
-                try
-                {
-                    rpc.Delegate(syncableField, new ReadOnlySpan<byte>(Data, rpc.Offset, rpc.Header.ByteCount));
-                }
-                catch (Exception e)
-                {
-                    Logger.LogError($"Error when executing syncableRPC: {entity}. RPCID: {rpc.Header.Id}. {e}");
-                }
-            }
-            
-            foreach (var syncableField in syncSet)
-                syncableField.AfterReadRPC();
-            entityManager.IsExecutingRPC = false;
-=======
                 
                 //Logger.Log($"Read pending interpolation: {entity.Id}");
-                    
                 PreloadInterpolation(entity, _nullEntitiesData[i].Offset);
                     
                 //remove
@@ -273,12 +225,11 @@
                 fixed (byte* initialDataPtr = interpolatedCache.Entity.ClassData.ClientInterpolatedNextData(interpolatedCache.Entity), nextDataPtr = Data)
                     interpolatedCache.TypeProcessor.SetInterpolation(
                         interpolatedCache.Entity, 
-                        interpolatedCache.FieldOffset,
+                        interpolatedCache.FieldOffsets,
                         initialDataPtr + interpolatedCache.FieldFixedOffset,
                         nextDataPtr + interpolatedCache.StateReaderOffset, 
                         logicLerpMsec);
             }
->>>>>>> 8f69957c
         }
         
         public unsafe void ExecuteRpcs(ClientEntityManager entityManager, ushort minimalTick, bool firstSync)
@@ -320,18 +271,6 @@
                     int rpcDataStart = _rpcReadPos + encodedSize;
                     _rpcReadPos += encodedSize + header.ByteCount;
 
-<<<<<<< HEAD
-                //this is entity rpc
-                if (rpcCache.SyncableOffsets.Length == 0)
-                {
-                    _remoteCallsCaches[_remoteCallsCount] = rpcCache;
-                    _remoteCallsCount++;
-                }
-                else
-                {
-                    _syncableRemoteCallsCaches[_syncableRemoteCallsCount] = rpcCache;
-                    _syncableRemoteCallsCount++;
-=======
                     //Logger.Log($"Executing rpc. Entity: {header.EntityId}. Tick {header.Tick}. Id: {header.Id}");
                     var entity = entityManager.EntitiesDict[header.EntityId];
                     if (entity == null)
@@ -349,7 +288,7 @@
                     entityManager.CurrentRPCTick = header.Tick;
                     
                     var rpcFieldInfo = entityManager.ClassDataDict[entity.ClassId].RemoteCallsClient[header.Id];
-                    if (rpcFieldInfo.SyncableOffset == -1)
+                    if (rpcFieldInfo.SyncableOffsets.SequenceEqual([-1]))
                     {
                         try
                         {
@@ -378,7 +317,7 @@
                     }
                     else
                     {
-                        var syncableField = RefMagic.GetFieldValue<SyncableField>(entity, rpcFieldInfo.SyncableOffset);
+                        var syncableField = Utils.GetSyncableField(entity, rpcFieldInfo.SyncableOffsets);
                         if (_syncablesSet.Add(syncableField))
                         {
                             syncableField.BeforeReadRPC();
@@ -392,7 +331,6 @@
                             Logger.LogError($"Error when executing syncableRPC: {entity}. RPCID: {header.Id}. {e}");
                         }
                     }
->>>>>>> 8f69957c
                 }
             }
             foreach (var syncableField in _syncablesSet)
